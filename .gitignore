--- conflicted
+++ resolved
@@ -182,11 +182,8 @@
 *.jpeg
 *.mp4
 *.pt
-<<<<<<< HEAD
-*.txt
-*.zip
-=======
 
 
 data/
->>>>>>> c871f0b2
+*.txt
+*.zip